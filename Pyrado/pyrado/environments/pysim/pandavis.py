--- conflicted
+++ resolved
@@ -166,7 +166,7 @@
         return Task.cont
 
 
-<<<<<<< HEAD
+
 
 class PendulumVis(PandaVis):
     def __init__(self, env: SimEnv):
@@ -266,8 +266,7 @@
         self.pole.setR(180*np.pi+180)
         self.pole.setColor(0,0,1)
 
-=======
->>>>>>> 78ba0b85
+
 class QbbVis(PandaVis):
 
     def __init__(self, env: SimEnv):
@@ -401,10 +400,7 @@
         return Task.cont
 
 
-<<<<<<< HEAD
-
-=======
->>>>>>> 78ba0b85
+
 class BobVis(PandaVis):
 
     def __init__(self, env: SimEnv):
@@ -484,7 +480,3 @@
             """)
 
         return Task.cont
-<<<<<<< HEAD
-
-=======
->>>>>>> 78ba0b85
