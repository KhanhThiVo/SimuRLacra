# Copyright (c) 2020, Fabio Muratore, Honda Research Institute Europe GmbH, and
# Technical University of Darmstadt.
# All rights reserved.
#
# Redistribution and use in source and binary forms, with or without
# modification, are permitted provided that the following conditions are met:
# 1. Redistributions of source code must retain the above copyright
#    notice, this list of conditions and the following disclaimer.
# 2. Redistributions in binary form must reproduce the above copyright
#    notice, this list of conditions and the following disclaimer in the
#    documentation and/or other materials provided with the distribution.
# 3. Neither the name of Fabio Muratore, Honda Research Institute Europe GmbH,
#    or Technical University of Darmstadt, nor the names of its contributors may
#    be used to endorse or promote products derived from this software without
#    specific prior written permission.
#
# THIS SOFTWARE IS PROVIDED BY THE COPYRIGHT HOLDERS AND CONTRIBUTORS "AS IS" AND
# ANY EXPRESS OR IMPLIED WARRANTIES, INCLUDING, BUT NOT LIMITED TO, THE IMPLIED
# WARRANTIES OF MERCHANTABILITY AND FITNESS FOR A PARTICULAR PURPOSE ARE
# DISCLAIMED. IN NO EVENT SHALL FABIO MURATORE, HONDA RESEARCH INSTITUTE EUROPE GMBH,
# OR TECHNICAL UNIVERSITY OF DARMSTADT BE LIABLE FOR ANY DIRECT, INDIRECT, INCIDENTAL,
# SPECIAL, EXEMPLARY, OR CONSEQUENTIAL DAMAGES (INCLUDING, BUT NOT LIMITED TO,
# PROCUREMENT OF SUBSTITUTE GOODS OR SERVICES; LOSS OF USE, DATA, OR PROFITS;
# OR BUSINESS INTERRUPTION) HOWEVER CAUSED AND ON ANY THEORY OF LIABILITY, WHETHER
# IN CONTRACT, STRICT LIABILITY, OR TORT (INCLUDING NEGLIGENCE OR OTHERWISE)
# ARISING IN ANY WAY OUT OF THE USE OF THIS SOFTWARE, EVEN IF ADVISED OF THE
# POSSIBILITY OF SUCH DAMAGE.

import joblib
import numpy as np
import os.path as osp
import torch as to
from abc import ABC, abstractmethod
from typing import Sequence

import pyrado
from pyrado.algorithms.advantage import GAE
from pyrado.algorithms.base import Algorithm
from pyrado.algorithms.utils import save_prefix_suffix, load_prefix_suffix
from pyrado.environments.base import Env
from pyrado.logger.step import StepLogger
from pyrado.exploration.stochastic_action import NormalActNoiseExplStrat
from pyrado.policies.base import Policy
from pyrado.sampling.step_sequence import StepSequence


class ActorCritic(Algorithm, ABC):
    """ Base class of all actor critic algorithms """

    def __init__(self,
                 env: Env,
                 actor: Policy,
                 critic: GAE,
                 save_dir: str,
                 max_iter: int,
                 logger: StepLogger = None):
        """
        Constructor

        :param env: the environment which the policy operates
        :param actor: policy taking the actions in the environment
        :param critic: estimates the value of states (e.g. advantage or return)
        :param save_dir: directory to save the snapshots i.e. the results in
        :param max_iter: maximum number of iterations
        :param logger: logger for every step of the algorithm
        """
        if not isinstance(env, Env):
            raise pyrado.TypeErr(given=env, expected_type=Env)
        if not isinstance(critic, GAE):
            raise pyrado.TypeErr(given=critic, expected_type=GAE)

        # Call Algorithm's constructor
        super().__init__(save_dir, max_iter, actor, logger)

        # Store the inputs
        self._env = env
        self._critic = critic

        # Initialize
        self._expl_strat = None
        self.sampler = None
        self._lr_scheduler = None
        self._lr_scheduler_hparam = None

    @property
    def critic(self) -> GAE:
        """ Get the critic. """
        return self._critic

    @critic.setter
    def critic(self, critic: GAE):
        """ Set the critic. """
        if not isinstance(critic, GAE):
            pyrado.TypeErr(given=critic, expected_type=GAE)
        self._critic = critic

    @property
    def expl_strat(self) -> NormalActNoiseExplStrat:
        return self._expl_strat

    def step(self, snapshot_mode: str, meta_info: dict = None):
        # Sample rollouts
        ros = self.sampler.sample()

        # Log return-based metrics
        rets = [ro.undiscounted_return() for ro in ros]
        ret_min = np.min(rets)
        ret_avg = np.mean(rets)
        ret_med = np.median(rets)
        ret_max = np.max(rets)
        ret_std = np.std(rets)
        self.logger.add_value('max return', ret_max)
        self.logger.add_value('median return', ret_med)
        self.logger.add_value('avg return', ret_avg)
        self.logger.add_value('min return', ret_min)
        self.logger.add_value('std return', ret_std)
        self.logger.add_value('num rollouts', len(ros))
        self.logger.add_value('avg rollout len', np.mean([ro.length for ro in ros]))

        # Update the advantage estimator and the policy
        self.update(ros)

        # Save snapshot data
        self.make_snapshot(snapshot_mode, float(ret_avg), meta_info)

    @abstractmethod
    def update(self, rollouts: Sequence[StepSequence]):
        """
        Update the actor and critic parameters from the given batch of rollouts.

        :param rollouts: batch of rollouts
        """
        raise NotImplementedError

    def reset(self, seed: int = None):
        # Reset the exploration strategy, internal variables and the random seeds
        super().reset(seed)

        # Re-initialize sampler in case env or policy changed
        self.sampler.reinit()

        # Reset the critic (also resets its learning rate scheduler)
        self.critic.reset()

        # Reset the learning rate scheduler
        if self._lr_scheduler is not None:
            self._lr_scheduler.last_epoch = -1

    def save_snapshot(self, meta_info: dict = None):
        super().save_snapshot(meta_info)

        save_prefix_suffix(self._expl_strat.policy, 'policy', 'pt', self._save_dir, meta_info)
        save_prefix_suffix(self._critic.value_fcn, 'valuefcn', 'pt', self._save_dir, meta_info)

        if meta_info is None:
            # This algorithm instance is not a subroutine of another algorithm
            joblib.dump(self._env, osp.join(self._save_dir, 'env.pkl'))

    def load_snapshot(self, load_dir: str = None, meta_info: dict = None):
        # Get the directory to load from
        ld = load_dir if load_dir is not None else self._save_dir

        super().load_snapshot(ld, meta_info)
        self._critic.value_fcn = load_prefix_suffix(self._critic.value_fcn, 'valuefcn', 'pt', ld, meta_info)

        if meta_info is None:
<<<<<<< HEAD
            # This algorithm instance is not a subroutine of a meta-algorithm
=======
            # This algorithm instance is not a subroutine of another algorithm
>>>>>>> 9c92adcc
            self._env = joblib.load(osp.join(ld, 'env.pkl'))<|MERGE_RESOLUTION|>--- conflicted
+++ resolved
@@ -164,9 +164,5 @@
         self._critic.value_fcn = load_prefix_suffix(self._critic.value_fcn, 'valuefcn', 'pt', ld, meta_info)
 
         if meta_info is None:
-<<<<<<< HEAD
-            # This algorithm instance is not a subroutine of a meta-algorithm
-=======
             # This algorithm instance is not a subroutine of another algorithm
->>>>>>> 9c92adcc
             self._env = joblib.load(osp.join(ld, 'env.pkl'))